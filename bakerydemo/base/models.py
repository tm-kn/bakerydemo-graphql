--- conflicted
+++ resolved
@@ -5,25 +5,12 @@
 from modelcluster.fields import ParentalKey
 from modelcluster.models import ClusterableModel
 
+from wagtail.contrib.modeladmin.options import (
+    ModelAdmin, ModelAdminGroup, modeladmin_register)
 from wagtail.wagtailadmin.edit_handlers import (
-<<<<<<< HEAD
     FieldPanel, FieldRowPanel, InlinePanel, MultiFieldPanel,
     PageChooserPanel, StreamFieldPanel,
 )
-=======
-        FieldPanel,
-        InlinePanel,
-        FieldRowPanel,
-        StreamFieldPanel,
-        MultiFieldPanel,
-        PageChooserPanel
-        )
-from wagtail.wagtailsnippets.models import register_snippet
-from .blocks import BaseStreamBlock
-from wagtail.wagtailforms.models import AbstractEmailForm, AbstractFormField
->>>>>>> 545a49db
-from wagtail.contrib.modeladmin.options import (
-    ModelAdmin, ModelAdminGroup, modeladmin_register)
 from wagtail.wagtailcore.fields import RichTextField, StreamField
 from wagtail.wagtailcore.models import Collection, Orderable, Page
 from wagtail.wagtailforms.models import AbstractEmailForm, AbstractFormField
