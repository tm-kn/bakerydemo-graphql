from __future__ import unicode_literals

from django.db import models

from modelcluster.fields import ParentalKey
from modelcluster.models import ClusterableModel

from wagtail.wagtailadmin.edit_handlers import (
    FieldPanel,
    FieldRowPanel,
    InlinePanel,
    MultiFieldPanel,
    PageChooserPanel,
    StreamFieldPanel,
)
from wagtail.wagtailcore.fields import RichTextField, StreamField
from wagtail.wagtailcore.models import Collection, Page
from wagtail.wagtailforms.models import AbstractEmailForm, AbstractFormField
from wagtail.wagtailimages.edit_handlers import ImageChooserPanel
from wagtail.wagtailsearch import index
from wagtail.wagtailsnippets.models import register_snippet

from .blocks import BaseStreamBlock


<<<<<<< HEAD
class BasePageFieldsMixin(models.Model):
    """
    An abstract base class for common fields
    """
    introduction = models.TextField(
        help_text='Text to describe the page',
        blank=True)
    image = models.ForeignKey(
        'wagtailimages.Image',
        null=True,
        blank=True,
        on_delete=models.SET_NULL,
        related_name='+',
        help_text='Landscape mode only; horizontal width between 1000px and '
        '3000px.'
    )
    # The StreamField is defined within base/blocks.py
    body = StreamField(
        BaseStreamBlock(), verbose_name="Page body", blank=True
    )
    # The content_panels makes the fields accessible to the editor within the
    # admin area. If you don't include a field here it won't be displayed
    content_panels = Page.content_panels + [
        FieldPanel('introduction', classname="full"),
        ImageChooserPanel('image'),
        StreamFieldPanel('body'),
    ]

    class Meta:
        abstract = True


=======
>>>>>>> 998d5f4c
@register_snippet
class People(ClusterableModel):
    """
    A Django model to store People objects.
    It uses the `@register_snippet` decorator to allow it to be accessible
    as via the Snippets UI (e.g. /admin/snippets/base/people/)

    `People` uses the `ClusterableModel`, which allows the relationship to another
    model (e.g. a PageModel) to be stored independently of the database. This
    allows us to preview foreignKey relationships without first saving the parent
    https://github.com/wagtail/django-modelcluster
    """
    first_name = models.CharField("First name", max_length=254)
    last_name = models.CharField("Last name", max_length=254)
    job_title = models.CharField("Job title", max_length=254)

    image = models.ForeignKey(
        'wagtailimages.Image',
        null=True,
        blank=True,
        on_delete=models.SET_NULL,
        related_name='+'
    )

    panels = [
        FieldPanel('first_name', classname="col6"),
        FieldPanel('last_name', classname="col6"),
        FieldPanel('job_title'),
        ImageChooserPanel('image')
    ]

    search_fields = Page.search_fields + [
        index.SearchField('first_name'),
        index.SearchField('last_name'),
    ]

    @property
    def thumb_image(self):
        # Returns an empty string if there is no profile pic or the rendition
        # file can't be found.
        try:
            return self.image.get_rendition('fill-50x50').img_tag()
        except:
            return ''

    def __str__(self):
        return '{} {}'.format(self.first_name, self.last_name)

    class Meta:
        verbose_name = 'Person'
        verbose_name_plural = 'People'


@register_snippet
class FooterText(models.Model):
    """
    This provides editable text for the site footer. Again it uses the decorator
    `register_snippet` to allow it to be accessible via the admin. It is made
    accessible on the template via a template tag defined in base/templatetags/
    navigation_tags.py
    """
    body = RichTextField()

    panels = [
        FieldPanel('body'),
    ]

    def __str__(self):
        return "Footer text"

    class Meta:
        verbose_name_plural = 'Footer Text'


class StandardPage(Page):
    """
<<<<<<< HEAD
    A generic content page. On this demo site we use it for an about page but
    could be used for any type of page content.
=======
    A fairly generic site page, to be used for About, etc.
>>>>>>> 998d5f4c
    """

    introduction = models.TextField(
        help_text='Text to describe the page',
        blank=True)
    image = models.ForeignKey(
        'wagtailimages.Image',
        null=True,
        blank=True,
        on_delete=models.SET_NULL,
        related_name='+',
        help_text='Landscape mode only; horizontal width between 1000px and 3000px.'
    )
    body = StreamField(
        BaseStreamBlock(), verbose_name="Page body", blank=True
    )
    content_panels = Page.content_panels + [
        FieldPanel('introduction', classname="full"),
        StreamFieldPanel('body'),
        ImageChooserPanel('image'),
    ]


class HomePage(Page):
    """
    The Home Page. This looks slightly more complicated than it is. You can
    see if you visit your site and edit the homepage that it is split between
    a:
    - Hero area
    - Body area
    - A promotional area
    - Moveable featured site sections
    """

    # Hero section of HomePage
    image = models.ForeignKey(
        'wagtailimages.Image',
        null=True,
        blank=True,
        on_delete=models.SET_NULL,
        related_name='+',
        help_text='Homepage image'
    )
    hero_text = models.CharField(
        max_length=255,
        help_text='Write an introduction for the bakery'
        )
    hero_cta = models.CharField(
        verbose_name='Hero CTA',
        max_length=255,
        help_text='Text to display on Call to Action'
        )
    hero_cta_link = models.ForeignKey(
        'wagtailcore.Page',
        null=True,
        blank=True,
        on_delete=models.SET_NULL,
        related_name='+',
        verbose_name='Hero CTA link',
        help_text='Choose a page to link to for the Call to Action'
    )

    # Body section of the HomePage
    body = StreamField(
        BaseStreamBlock(), verbose_name="Home content block", blank=True
    )

    # Promo section of the HomePage
    promo_image = models.ForeignKey(
        'wagtailimages.Image',
        null=True,
        blank=True,
        on_delete=models.SET_NULL,
        related_name='+',
        help_text='Promo image'
    )
    promo_title = models.CharField(
        null=True,
        blank=True,
        max_length=255,
        help_text='Title to display above the promo copy'
    )
    promo_text = RichTextField(
        null=True,
        blank=True,
        help_text='Write some promotional copy'
    )

    # Featured sections on the HomePage
    # You will see on templates/base/home_page.html that these are treated
    # in different ways, and displayed in different areas of the page.
    # Each list their children items that we access via the children function
    # that we define on the individual Page models e.g. BlogIndexPage
    featured_section_1_title = models.CharField(
        null=True,
        blank=True,
        max_length=255,
        help_text='Title to display above the promo copy'
    )
    featured_section_1 = models.ForeignKey(
        'wagtailcore.Page',
        null=True,
        blank=True,
        on_delete=models.SET_NULL,
        related_name='+',
        help_text='First featured section for the homepage. Will display up to '
        'three child items.',
        verbose_name='Featured section 1'
    )

    featured_section_2_title = models.CharField(
        null=True,
        blank=True,
        max_length=255,
        help_text='Title to display above the promo copy'
    )
    featured_section_2 = models.ForeignKey(
        'wagtailcore.Page',
        null=True,
        blank=True,
        on_delete=models.SET_NULL,
        related_name='+',
        help_text='Second featured section for the homepage. Will display up to '
        'three child items.',
        verbose_name='Featured section 2'
    )

    featured_section_3_title = models.CharField(
        null=True,
        blank=True,
        max_length=255,
        help_text='Title to display above the promo copy'
    )
    featured_section_3 = models.ForeignKey(
        'wagtailcore.Page',
        null=True,
        blank=True,
        on_delete=models.SET_NULL,
        related_name='+',
        help_text='Third featured section for the homepage. Will display up to '
        'six child items.',
        verbose_name='Featured section 3'
    )

    content_panels = Page.content_panels + [
        MultiFieldPanel([
            ImageChooserPanel('image'),
            FieldPanel('hero_text', classname="full"),
            MultiFieldPanel([
                FieldPanel('hero_cta'),
                PageChooserPanel('hero_cta_link'),
                ])
            ], heading="Hero section"),
        MultiFieldPanel([
            ImageChooserPanel('promo_image'),
            FieldPanel('promo_title'),
            FieldPanel('promo_text'),
        ], heading="Promo section"),
        StreamFieldPanel('body'),
        MultiFieldPanel([
            MultiFieldPanel([
                FieldPanel('featured_section_1_title'),
                PageChooserPanel('featured_section_1'),
                ]),
            MultiFieldPanel([
                FieldPanel('featured_section_2_title'),
                PageChooserPanel('featured_section_2'),
                ]),
            MultiFieldPanel([
                FieldPanel('featured_section_3_title'),
                PageChooserPanel('featured_section_3'),
                ])
        ], heading="Featured homepage sections", classname="collapsible")
    ]

    def __str__(self):
        return self.title


class GalleryPage(Page):
    """
    This is a page to list locations from the selected Collection. We use a Q
    object to list any Collection created (/admin/collections/) even if they
    contain no items. It's unlikely to be useful for many production settings
    but is intended to show the extensibility of aspect of Wagtail
    """

    introduction = models.TextField(
        help_text='Text to describe the page',
        blank=True)
    image = models.ForeignKey(
        'wagtailimages.Image',
        null=True,
        blank=True,
        on_delete=models.SET_NULL,
        related_name='+',
        help_text='Landscape mode only; horizontal width between 1000px and 3000px.'
    )
    body = StreamField(
        BaseStreamBlock(), verbose_name="Page body", blank=True
    )
    collection = models.ForeignKey(
        Collection,
        limit_choices_to=~models.Q(name__in=['Root']),
        null=True,
        blank=True,
        on_delete=models.SET_NULL,
        help_text='Select the image collection for this gallery.'
    )

    content_panels = Page.content_panels + [
        FieldPanel('introduction', classname="full"),
        StreamFieldPanel('body'),
        ImageChooserPanel('image'),
        FieldPanel('collection'),
    ]

    # Defining what content type can sit under the parent. Since it's a blank
    # array no subpage can be added
    subpage_types = []


class FormField(AbstractFormField):
    """
    Wagtailforms is a module to introduce simple forms on a Wagtail site. It
    isn't intended as a replacement to Django's form support but as a quick way
    to generate general purpose data-collection form without having to write
    code. We use it on the site for a contact form. You can read more about
    Wagtail forms at:
    http://docs.wagtail.io/en/v1.9/reference/contrib/forms/index.html
    """
    page = ParentalKey('FormPage', related_name='form_fields')


class FormPage(AbstractEmailForm):
    image = models.ForeignKey(
        'wagtailimages.Image',
        null=True,
        blank=True,
        on_delete=models.SET_NULL,
        related_name='+'
    )
    body = StreamField(BaseStreamBlock())
    thank_you_text = RichTextField(blank=True)

    # Note how we include the FormField object via an InlinePanel using the
    # related_name value
    content_panels = AbstractEmailForm.content_panels + [
        ImageChooserPanel('image'),
        StreamFieldPanel('body'),
        InlinePanel('form_fields', label="Form fields"),
        FieldPanel('thank_you_text', classname="full"),
        MultiFieldPanel([
            FieldRowPanel([
                FieldPanel('from_address', classname="col6"),
                FieldPanel('to_address', classname="col6"),
            ]),
            FieldPanel('subject'),
        ], "Email"),
    ]<|MERGE_RESOLUTION|>--- conflicted
+++ resolved
@@ -23,41 +23,6 @@
 from .blocks import BaseStreamBlock
 
 
-<<<<<<< HEAD
-class BasePageFieldsMixin(models.Model):
-    """
-    An abstract base class for common fields
-    """
-    introduction = models.TextField(
-        help_text='Text to describe the page',
-        blank=True)
-    image = models.ForeignKey(
-        'wagtailimages.Image',
-        null=True,
-        blank=True,
-        on_delete=models.SET_NULL,
-        related_name='+',
-        help_text='Landscape mode only; horizontal width between 1000px and '
-        '3000px.'
-    )
-    # The StreamField is defined within base/blocks.py
-    body = StreamField(
-        BaseStreamBlock(), verbose_name="Page body", blank=True
-    )
-    # The content_panels makes the fields accessible to the editor within the
-    # admin area. If you don't include a field here it won't be displayed
-    content_panels = Page.content_panels + [
-        FieldPanel('introduction', classname="full"),
-        ImageChooserPanel('image'),
-        StreamFieldPanel('body'),
-    ]
-
-    class Meta:
-        abstract = True
-
-
-=======
->>>>>>> 998d5f4c
 @register_snippet
 class People(ClusterableModel):
     """
@@ -134,12 +99,8 @@
 
 class StandardPage(Page):
     """
-<<<<<<< HEAD
     A generic content page. On this demo site we use it for an about page but
     could be used for any type of page content.
-=======
-    A fairly generic site page, to be used for About, etc.
->>>>>>> 998d5f4c
     """
 
     introduction = models.TextField(
