--- conflicted
+++ resolved
@@ -1,9 +1,7 @@
 from django import template
-<<<<<<< HEAD
 
-=======
->>>>>>> 545a49db
 from wagtail.wagtailcore.models import Page
+
 from bakerydemo.base.models import FooterText
 
 
