/* The bakery demo avoids using tooling so doesn't use SASS. This is a static */
/* CSS file that extends Bootstrap. It's deliberately verbose to aid          */
/* readability with global themes, themes for each list view and themes for   */
/* each detail view                                                           */
/* 1. Global styles --------------------------------------------------------- */
/* 2. Page header ----------------------------------------------------------- */
/* 3. Main menu ------------------------------------------------------------- */
/* 4. Breadcrumb ------------------------------------------------------------ */
/* 5. Location styles ------------------------------------------------------- */
/* 6. Blog styles ----------------------------------------------------------- */
/* 7. Bread styles ---------------------------------------------------------- */
/* 8. Form styles ----------------------------------------------------------- */
/* 9. Homepage styles ------------------------------------------------------- */
/* 9. Miscellaneous/ Helper styles ------------------------------------------ */

/* Global styles */
body {
  padding-top: 0;
  padding-bottom: 0;
  font-size: 19px;
  font-family: 'Alegreya', serif;
  background: rgb(255,255,255);
  background: linear-gradient(135deg,  rgba(255,255,255,1) 0%,rgba(255,255,255,1) 50%,rgba(233,228,221,1) 100%);
  min-height: 100vh;
}

@media (min-width: 768px) {
  body {
    font-size: 22px;
  }
}

h1 {
  font-weight: 300;
  font-family: 'Lato', sans-serif;
  position: relative;
}

.hero h1 {
  color: white;
}

h2 {
  font-weight: 900;
  font-family: 'Lato', sans-serif;
  color: #63210d;
}

h3 {
  font-weight: 900;
  font-family: 'Lato', sans-serif;
  color: #63210d;
}

h4 {
  font-weight: 600;
  font-family: 'Lato', sans-serif;
  color: #63210d;
  font-size: 22px;
}

p {
  margin: 0 0 30px;
  color: #444;
}

a, a:focus, a:visited {
  color: #d4566b;
  text-decoration: none;
}

a:hover {
  color: #eb7400;
  text-decoration: none;
}

a.btn {
  background-color: #d4566b;
  color: white;
  display: inline-block;
  font-family: 'Lato', sans-serif;
  font-size: 16px;
  font-weight: 300;
  letter-spacing: 0.15em;
  padding: 15px 20px;
  text-transform: uppercase;
}

a.btn:hover {
  background-color: #eb7400;
  color: white;
}

a.btn-sm {
  border-radius: 4px;
  font-size: 10px;
  line-height: normal;
  padding: 6px 8px;
}

.header input {
  border-radius: 3px;
  border: none;
  font-size: 18px;
  padding: 10px;
  width: 100%;
}

/* queries for type */
@media (min-width: 768px) {
  h1 {
    font-size: 60px;
  }

  .stand-first {
    font-size: 26px;
  }

  .intro {
    font-size: 30px;
    margin: 0 0 60px;
  }

  p {
    margin: 0 0 30px;
  }
}

ul {
  margin: 0 0 30px;
}

@media (min-width: 768px) {
  ul {
    margin: 0 0 50px;
  }
}

figure {
  margin: 0 0 30px;
  position: relative;
}
@media (min-width: 768px) {
  figure {
    margin: 0 0 50px;
  }
}
figcaption {
  background-color: rgba(99,33,13,0.8);
  bottom: 0;
  color: white;
  font-family: 'Lato', sans-serif;
  font-size: 16px;
  font-weight: 300;
  left: 0;
  padding: 10px;
  position: absolute;
  width: 75%;
}
img {
  display: block;
  width: 100%;
}

/* Generic detail page styles */
.intro {
  font-family: 'Lato', sans-serif;
  font-weight: 300;
  margin: 0 0 40px;
  font-size: 22px;
}
.stand-first {
  color: rgba(255,255,255,0.8);
  margin: 0;
}

/* Hero image area */
.hero {
  background-size: cover;
  background-position: center;
  padding: 200px 0 30px 0;
  position: relative;
  margin: 0 0 30px;
}
@media screen and (min-width: 768px) {
  .hero {
    padding: 400px 0 60px 0;
    margin: 0 0 40px;
  }
}
.hero-gradient-mask {
  position: absolute;
  width: 100%;
  height: 100%;
  bottom: 0;
  background: linear-gradient(to bottom,  rgba(0,0,0,0) 0%,rgba(0,0,0,0.01) 1%,rgba(0,0,0,1) 100%);
}
blockquote {
  border-left: 5px solid #d4566b;
  margin: 0 0 50px;
}
blockquote p {
  font-size: 30px;
  margin: 0 0 10px;
}
blockquote footer::before {
  display: none;
}
blockquote footer p {
  font-size: 1.8em;
  font-style: italic;
}
cite {
  font-family: 'Lato', sans-serif;
  text-transform: uppercase;
  color: #888;
  font-size: 12px;
  font-style: normal;
  letter-spacing: 0.15em;
}

@media screen and (min-width: 768px) {
  .header,
  .footer {
    padding-right: 0;
    padding-left: 0;
  }
}

/* Page header */
.header {
  padding: 15px 0 15px;
  width: 100%;
  background: rgb(25,17,18);
  background: linear-gradient(135deg, rgba(25,17,18,1) 0%,rgba(55,28,25,1) 100%);
  z-index: 10;
}
.header h3 {
  margin-top: 0;
  margin-bottom: 0;
  line-height: 40px;
}
/* Logo */
.logo, .logo:visited, .logo:focus {
  display: inline-block;
  padding: 0;
  color: white;
  font-size: 30px;
  font-weight: 300;
  margin: 0 0 0;
}
.logo:hover {
  color: #d4566b;
  text-decoration: none;
}
.search {
  display: none;
  margin: 15px 0 0 0;
  position: relative;
}
@media (min-width: 768px) {
  .search {
    display: inline-block;
    float: right;
    margin: 0 0 0 30px;
  }
}
.search-icon {
  display: block;
  display: inline-block;
  height: 20px;
  position: absolute;
  right: 10px;
  top: 10px;
  width: 20px;
}
.search-icon svg {
  fill: #d4566b;
  height: 20px;
  width: 20px;
}

/* Main menu */
nav {
  margin: 15px 0 5px;
  display: none;
}
#main-navigation {
  padding-left: 0;
}
@media (min-width: 768px) {
  nav {
    margin: 15px 0 0 0;
    border-top: 1px solid rgba(255,255,255,0.1);
    display: block;
  }
}
.nav-pills>li+li {
  margin-left: 0;
}
.nav-pills>li>a {
  border-radius: 0;
  border-top: 1px solid transparent;
  color: white;
  color: white;
  font-family: 'Lato', sans-serif;
  font-size: 11px;
  font-weight: 300;
  letter-spacing: 0.15em;
  margin-top: -1px;
  padding: 10px 10px;
  text-transform: uppercase;
}
@media (min-width: 768px) {
  .nav-pills>li>a {
    padding: 10px 20px;
    font-size: 14px;
  }
}
.nav-pills>li>a, .nav-pills>li>a:focus, .nav-pills>li>a:hover,
.nav-pills>li, .nav-pills>li, .nav>li>a, .nav>li>a {
  border-top: 1px solid transparent;
}
/* The following is to stop a pixel shift on hover */ 
.nav-pills>li.breads {
  width: 90px;
}
.nav-pills>li.locations {
  width: 140px;
}
.nav-pills>li.blog {
  width: 86px;
}
.nav-pills>li.gallery {
  width: 115px;
}
.nav-pills>li.contactus {
  width: 148px;
}
.nav-pills>li.about {
  width: 98px;
}
.nav-pills>li.active>a, .nav-pills>li.active>a:focus, .nav-pills>li.active>a:hover,
.nav-pills>li.active, .nav-pills>li:hover, .nav>li>a:focus, .nav>li>a:hover {
  color: #d4566b;
  background-color: transparent;
  border-top: 1px solid #d4566b;
  font-weight: 400;
}
.nav-pills> li:first-of-type > a {
  padding-left: 0;
}
.nav .open>a, .nav .open>a:focus, .nav .open>a:hover {
  background-color: transparent;
  border-top: 1px solid #d4566b;
}

.dropdown-menu {
  background-color: rgba(25,17,18,1);
  border-radius: 0;
  border: transparent;
}

.dropdown-menu > li> a {
  border-bottom: 1px solid #371c19;
  color: #fff;
  font-family: 'Lato', sans-serif;
  padding: 10px 20px;
}

.dropdown-menu > li> a:hover {
  background-color: transparent;
  color: #d4566b;
}
/* Menu dropdown hack to allow toggling */
li.has-submenu a.allow-toggle {
  float: left;
  padding-right: 0;
}
.caret-custom {
    float: right;
    display: inline-block!important;
    padding: 10px 10px 15px 5px!important;
}
.caret-custom:after {
    content: "▼"!important;
}
/* Custom page footer */
.footer {
  padding-top: 19px;
  color: #777;
}
.footer {
  font-size: 16px;
  font-family: 'Lato', sans-serif;
  padding: 20px 0;
  margin: 40px 0 0;
  font-weight: 300;
  background-color: white;
}
.footer p {
  margin: 0;
}
.container {
  width: auto;
  padding-left: 20px;
  padding-right: 20px;
}
@media (min-width: 768px) {
  .container {
    max-width: 1400px;
    padding-left: 40px;
    padding-right: 40px;
  }
}
.container-narrow > hr {
  margin: 30px 0;
}

/* Breadcrumbs */
.breadcrumb-container {
  background: linear-gradient(to right, rgba(21,38,44,0.8) 0%,rgba(0,0,0,0.9) 100%);
  margin-top: -1px;
  position: relative;
  z-index: 3;
}
.breadcrumb-container + content > .hero {
  margin-top: -36px;
}
.breadcrumb {
  background-color: transparent;
  color: #ccc;
  font-family: 'Lato', sans-serif;
  font-size: 14px;
  margin-bottom: 0px;
  padding-left: 0px;
}
.breadcrumb a, .breadcrumb .active {
  color: #ccc;
}
.breadcrumb .active {
  font-weight: bold;
}
.breadcrumb a:hover {
  color: #fff;
  text-decoration: none;
}
.breadcrumb>li+li:before {
  content: "\00BB";
}

/* Mobile nav */
.navbar-toggle .icon-bar {
  background-color: #fff;
}

/* Pagination navigation */
nav[role=pagination] {
  margin-top: 50px;
  text-align: center;
}

/* Location list page */
.location-list-item {
  text-align: center;
  margin-bottom: 30px;
}
.location-list-title {
  line-height: 270px;
  height: 270px;
  background-color: #eb7400;
}
.location-list-title img {
  background-color: rgba(233,228,221,1);
  height: 270px;
  left: 0;
  position: absolute;
  top: 0;
  width: 100%;
}
.location-list-title:hover img {
  opacity: 0.3;
}
.location-list-title span.title {
  color: white;
  display: inline-block;
  font-weight: 300;
  position: relative;
  text-shadow: 0px 0px 30px rgba(0, 0, 0, 1);
}
.location-list-title:hover span.title {
  text-shadow: none;
}
.location-list-item address {
  font-weight: 300;
  font-family: 'Lato', sans-serif;
  font-size: 1.4em;
  padding: 10px 40px;
}

/* Location detail page */
.template-location-page .intro {
  margin-bottom: 0;
}
.location-opening h3 {
  margin-top: 0;
}
span.day {
  font-weight: bold;
  font-family: 'Lato', sans-serif;
}
time.location-time {
  display: block;
}
.map-container {
  height: 550px;
}
.location-address {
  background-color: rgba(233,228,221,1);
  padding: 10px 30px;
  margin-bottom: -200px;
  position: relative;
  z-index: 1;
}

/* Blog list view */
.blog-tags>li {
  border-right: 1px solid rgba(0,0,0,0.1);
  font-size: 0.9em;
  margin-left: -6px;
  padding: 4px 18px;
  text-transform: uppercase;
}
.blog-tags>li:first-child {
  margin-left: 0;
  border-left: 1px solid rgba(0,0,0,0.1);
}
.blog-tags>li:hover {
  background-color: rgba(0,0,0,0.1);
}

.blog-list li {
  list-style: none;
}

@media (min-width: 1025px) {
.blog-list li:first-of-type, .blogpage-listing li:first-of-type,
.blog-list li:nth-child(6), .blogpage-listing li:nth-child(6),
.blog-list li:nth-child(7), .blogpage-listing li:nth-child(7),
.blog-list li:nth-child(12), .blogpage-listing li:nth-child(12) {
      width: 50%;
    }
}

.blog-list-item {
  display: flex;
  flex-direction: column;
  margin-bottom: 20px;
}

.blog-list-item a {
  display: flex;
  flex-grow: 1;
  flex-direction: column;
}

.blog-list-item:hover img {
    opacity: 0.3;
}

.blog-list-item .image {
  overflow: hidden;
  background-color: #eb7400;
  flex: 1 0 auto;
}

.blog-list-item .image img {
  min-height: 510px;
  width: auto;
  min-width: 100%;
}

.blog-list-item .text {
  background: linear-gradient(to bottom, rgba(0,0,0,0) 0%,rgba(0,0,0,0.6) 23%,rgba(0,0,0,1) 50%);
  margin-top: -150px;
  padding: 20px;
  position: relative;
  z-index: 1;
}

.blog-list-item .text h2 {
  color: #fff;
  font-weight: 200;
  margin-top: 0;
}

.blog-list-item .text p {
  color: #e3e3e3;
  font-size: 0.8em;
  margin-bottom: 0;
}

.blog-list-item .footer {
  background-color: #333;
  color: #fff;
  margin-top: 0;
  padding: 20px;
  position: relative;
  z-index: 1;
}

/* used to style tags on blog */
span.outline {
  border-radius: 3px;
  border: 1px solid rgba(0,0,0,0.1);
  font-size: 0.8em;
  padding: 3px 6px;
  text-transform: uppercase;
}

/* Blog detail page */
.blog-meta {
    margin-top: -40px;
    margin-bottom: 20px;
}
.blog-avatar {
    border-radius: 100%;
    display: inline;
    width: unset;
}
.blog-avatars {
    margin-bottom: 20px;
}
.blog-avatars .author {
  display: inline-block;
  margin-right: 30px;
}

/* Bread styles */
/* Bread listview */
.bread-list-item {
  border: 1px solid rgba(0,0,0,0.1);
  border-radius: 3px;
  margin: 12px;
  overflow: hidden;
}

.bread-list-item h2 {
  font-weight: 300;
}

@media (min-width: 992px) {
  .bread-list-item {
    width: 47%;
  }
}

.bread-list-item .image {
  background-color: #eb7400;
  margin: 0;
  max-width: 180px;
  max-height: 180px;
  min-width: 180px;
  min-height: 180px;
  padding: 0;
}

.bread-list-item .image:hover img {
  opacity: 0.3;
}

.bread-list-item img {
  margin: 0;
  width: auto;
}

.bread-list-item ul {
  padding-left: 2px;
}

.bread-list-item li {
  list-style: none;
}

.bread-list-item li span {
  color: #777;
  display: inline-block;
  font-weight: 600;
  width: 70px;
}

/* Bread detail page */
.bread-detail .introduction {
  color: #777;
  font-size: 1.4em;
  margin-top: 40px;
}

.bread-detail figure {
  margin: 35px auto 20px auto;
  overflow: hidden;
}

.bread-detail figure img {
  width: auto;
}

.bread-detail ul.bread-meta {
  list-style: none;
  padding-left: 0;
}

.bread-detail ul.bread-meta li ul {
  padding-left: 0;
}

.bread-detail ul.bread-meta li ul li {
  border-bottom: 1px solid #ccc;
  list-style: none;
  max-width: 450px;
}

/* Forms */
/* Form detail page */
.form-page input, textarea, select {
  display: block;
  min-width: 450px;
  max-width: 450px;
}

.form-page li input[type=checkbox], input[type=radio] {
  display: inline-block;
  margin-right: 10px;
}

.form-page .fieldWrapper ul, 
.form-page .fieldWrapper li {
  list-style: none;
  padding: 0;
  margin: 0;
}

.form-page .required {
  color: red;
}

.form-page .fieldWrapper {
  margin-bottom: 30px;
}

.form-page .help {
  color: #999;
  font-family: 'Lato', sans-serif;
  font-size: 0.8em;
  margin-top: 10px;
  max-width: 350px;
}

/* Form thank you page */
.form-page-thanks h1 {
  margin-bottom: 30px;
}

/* Generic title image header include */
.base-header img {
  height: auto;
  margin-top: 20px;
  max-width: 100%;
  width: auto;
}

@media (max-width: 970px) {
  .base-header img {
    width: 100%;
  }
}

/* Homepage */
.homepage .hero {
  margin: 0;
  padding: 200px 0 30px 0;
}

.homepage .hero h1 {
  font-size: 2.2em;
  text-transform: uppercase;
}

.homepage .hero h1:after {
  background-color: rgba(255,255,255, 0.7);
  content: "";
  display: block;
  height: 5px;
  margin: 20px auto;
  width: 250px;
}

.homepage .home-hero {
  margin-bottom: 0;
  padding-bottom: 60px;
  text-align: center;
}
.homepage .home-hero .lead {
  color: #ddd;
  font-size: 1.6em;
  margin: 40px auto;
}

.homepage .home-hero .hero-cta-link {
  color: #fff;
  border: 1px solid #aaa;
  border-radius: 4px;
  padding: 10px 34px 10px 10px;
  display: inline-block;
  vertical-align: middle;
  transform: perspective(1px) translateZ(0);
  box-shadow: 0 0 1px transparent;
  position: relative;
  transition-duration: 0.1s;
}
.homepage .home-hero .hero-cta-link:before {
  content: "\f18e";
  font-family: FontAwesome;
  font-size: 1.2em;
  font-weight: 200;
  opacity: 0.8;
  padding: 0 1px;
  position: absolute;
  right: 0.2em;
  top: 0.2em;
  transform: translateZ(0);
  transition-duration: 0.1s;
  transition-property: transform;
  transition-timing-function: ease-out;
}
.homepage .home-hero .hero-cta-link:hover:before,
.homepage .home-hero .hero-cta-link:focus:before,
.homepage .home-hero .hero-cta-link:active:before {
  transform: translateX(4px);
}
.homepage .streamfield {
  background: linear-gradient(45deg, rgba(170,170,170,1) 0%,rgba(238,238,238,1) 44%);
}
.homepage .streamfield-column {
  padding: 60px;
  margin: 0 auto;
  float: none;
}
.homepage .streamfield-column h1,
.homepage .streamfield-column h2,
.homepage .streamfield-column h3,
.homepage .streamfield-column h4,
.homepage .streamfield-column h5 {
  text-align: center;
}
.homepage .promo-row {
  padding: 40px 0 40px 0;
}
.homepage .promo {
  background: linear-gradient(190deg, rgba(0,4,8,1) 0%,rgba(55,28,25,1) 100%);
  border-radius: 0px 0px 10px 10px;
  color: #fff;
  height: 100%;
  margin-bottom: 20px;
  margin-top: -40px;
  padding: 40px 60px;
  text-align: center;
}
.homepage .promo h1,
.homepage .promo h2,
.homepage .promo h3,
.homepage .promo h4 {
  color: #eb7400;
  font-weight: 200;
}
.homepage .promo p,
.homepage .promo li {
  color: #ccc;
  line-height: 1.6em;
}
.homepage .promo a {
  color: #fff;
}
@media (max-width: 970px) {
  .homepage .promo {
    padding: 30px 40px;
  }
  .homepage .promo figure img {
    max-width: 120px;
    height: auto;
  }
  .homepage .promo p {
    color: #fff;
    font-size: 1em;
  }
}
@media (max-width: 766px) {
  .homepage .promo {
    margin-left: 15px;
    margin-right: 15px;
  }
}
.homepage .promo figure img {
  border-radius: 100%;
  margin: auto;
  width: auto;
}
.homepage .feature-1 h2 {
  margin-top: 0;
  margin-bottom: 20px;
}
<<<<<<< HEAD

.homepage .feature-1 .featured-children li,
.homepage .feature-2 .featured-children li,
.homepage .feature-3 .featured-children li {
=======
.homepage .feature-1 .featured-children li {
>>>>>>> 9cd39c3d
  border: 1px solid #ccc;
  border-radius: 3px;
  list-style: none;
  margin-bottom: 10px;
}
.homepage .feature-1 .featured-children li figure {
  width: 100%;
  overflow: hidden;
  margin: 0;
}
.homepage .feature-1 .featured-children li img {
  width: auto;
}
.homepage .feature-1 .featured-children li h3 {
  margin-top: 40px;
  font-weight: 300;
  font-size: 1.4em;
}
.homepage .feature-2 {
  padding: 40px 0 20px;
}
.homepage .feature-2 .feature-2-row {
  display: flex;
  flex-wrap: wrap;
}
.homepage .feature-2 h2,
.homepage .feature-3 h2 {
  text-align: center;
  margin: 20px;
}
.homepage .feature-2 .feature-2-item {
  display: flex;
  flex-direction: column;
  margin: 0 auto 20px;
}
.homepage .feature-2 .feature-2-item figure {
  margin-bottom: 0;
}
.homepage .feature-2 .feature-2-item img {
  min-height: 210px;
}
.homepage .feature-2 .feature-2-item .feature-2-text {
  background-color: #dfdfdf;
  border-radius: 0 0 10px 10px;
  padding: 0 20px;
  flex: 1;
}
.homepage .feature-2 figure,
.homepage .feature-3 figure {
  background-color: #eb7400;
  margin: 0;
}
@media (max-width: 766px) {
  .homepage .feature-2 .feature-2-row {
    display: inline-block;
  }
}
.homepage .feature-3 h3 {
  color: #fff;
  font-weight: 300;
  font-size: 1.8em;
  margin-bottom: 135px;
  margin-top: -145px;
  position: relative;
  text-align: center;
  text-shadow: 0px 0px 30px rgba(0, 0, 0, 1);
  z-index: 1;
}
.homepage .feature-2 li:hover img,
.homepage .feature-3 li:hover img {
  opacity: 0.3;
}

/* Miscellaneous helper styles */
/* No gutters */
.row.no-gutters {
  margin-right: 0;
  margin-left: 0;
}
.row.no-gutters > [class^="col-"],
.row.no-gutters > [class*=" col-"] {
  padding-right: 0;
  padding-left: 0;
}

/* Bootstrap Equal height rows */
.row-eq-height {
  display: -webkit-box;
  display: -webkit-flex;
  display: -ms-flexbox;
  display:         flex;
  flex-wrap: wrap;
}

@media (min-width: 970px) {
  .hidden-md-up {
    display: none;
  }
}
@media (max-width: 970px) {
  .hidden-md-down {
    display: none;
  }
}

/* From Wagtail core */
/* Responsive image/video classes */
.rich-text img {
    max-width: 100%;
    height: auto;
}
.richtext-image.left{
    float:left;
}
.richtext-image.right{
    float:right;
}
.responsive-object {
    position: relative;
}
.responsive-object iframe,
.responsive-object object,
.responsive-object embed {
    position: absolute;
    top: 0;
    left: 0;
    width: 100%;
    height: 100%;
}<|MERGE_RESOLUTION|>--- conflicted
+++ resolved
@@ -909,14 +909,9 @@
   margin-top: 0;
   margin-bottom: 20px;
 }
-<<<<<<< HEAD
-
 .homepage .feature-1 .featured-children li,
 .homepage .feature-2 .featured-children li,
 .homepage .feature-3 .featured-children li {
-=======
-.homepage .feature-1 .featured-children li {
->>>>>>> 9cd39c3d
   border: 1px solid #ccc;
   border-radius: 3px;
   list-style: none;
