/* Space out content a bit */
body {
  padding-top: 0;
  padding-bottom: 0;
  font-size: 19px;
  font-family: 'Alegreya', serif;
  /* Permalink - use to edit and share this gradient: http://colorzilla.com/gradient-editor/#ffffff+0,ffffff+50,e9e4dd+100 */
  background: rgb(255,255,255); /* Old browsers */
  background: -moz-linear-gradient(-45deg,  rgba(255,255,255,1) 0%, rgba(255,255,255,1) 50%, rgba(233,228,221,1) 100%); /* FF3.6-15 */
  background: -webkit-linear-gradient(-45deg,  rgba(255,255,255,1) 0%,rgba(255,255,255,1) 50%,rgba(233,228,221,1) 100%); /* Chrome10-25,Safari5.1-6 */
  background: linear-gradient(135deg,  rgba(255,255,255,1) 0%,rgba(255,255,255,1) 50%,rgba(233,228,221,1) 100%); /* W3C, IE10+, FF16+, Chrome26+, Opera12+, Safari7+ */
  filter: progid:DXImageTransform.Microsoft.gradient( startColorstr='#ffffff', endColorstr='#e9e4dd',GradientType=1 ); /* IE6-9 fallback on horizontal gradient */
  min-height: 100vh;
}

@media (min-width: 768px) {
  body {
    font-size: 22px;
  }
}

h1 {
  font-weight: 900;
  font-family: 'Lato', sans-serif;
  position: relative;
}

.hero h1 {
  color: white;
}

h2 {
  font-weight: 900;
  font-family: 'Lato', sans-serif;
  color: #63210d;
}

h3 {
  font-weight: 900;
  font-family: 'Lato', sans-serif;
  color: #63210d;
}

h4 {
  font-weight: 600;
  font-family: 'Lato', sans-serif;
  color: #63210d;
  font-size: 22px;
}

a, a:focus, a:visited {
  color: #d4566b;
  text-decoration: none;
}

a:hover {
  text-decoration: none;
  color: #eb7400;
}

a.btn {
  display: inline-block;
  background-color: #d4566b;
  color: white;
  font-family: 'Lato', sans-serif;
  padding: 15px 20px;
  font-size: 16px;
  text-transform: uppercase;
  letter-spacing: 0.15em;
  font-weight: 300;
}

a.btn:hover {
  background-color: #eb7400;
  color: white;
}

a.btn-sm {
    padding: 6px 8px;
    font-size: 10px;
    line-height: normal;
    -webkit-border-radius: 4px;
       -moz-border-radius: 4px;
            border-radius: 4px;
    }

input {
  border-radius: 3px;
  border: none;
  font-size: 18px;
  padding: 10px;
  width: 100%;
}

p {
  margin: 0 0 30px;
  color: #444;
}

.intro {
  font-family: 'Lato', sans-serif;
  font-weight: 300;
  margin: 0 0 40px;
  font-size: 22px;
}

.stand-first {
  color: rgba(255,255,255,0.8);
  margin: 0;
}



/* queries for type */
@media (min-width: 768px) {

  h1 {
    font-size: 60px;
  }

  .stand-first {
    font-size: 26px;
  }

  .intro {
    font-size: 30px;
    margin: 0 0 60px;
  }

  p {
    margin: 0 0 30px;
  }

}

ul {
  margin: 0 0 30px;
}

@media (min-width: 768px) {
  ul {
    margin: 0 0 50px;
  }
}

figure {
  margin: 0 0 30px;
  position: relative;
}
@media (min-width: 768px) {
  figure {
    margin: 0 0 50px;
  }
}

figcaption {
  background-color: rgba(99,33,13,0.8);
  position: absolute;
  width: 75%;
  left: 0;
  bottom: 0;
  padding: 10px;
  color: white;
  font-family: 'Lato', sans-serif;
  font-size: 16px;
  font-weight: 300;
}

img {
  display: block;
  width: 100%;
}

.search {
  margin: 15px 0 0 0;
  display: none;
  position: relative;
}
@media (min-width: 768px) {
  .search {
    float: right;
    margin: 0 0 0 30px;
    display: inline-block;
  }
}

.search-icon {
  position: absolute;
  display: block;
  width: 20px;
  height: 20px;
  top: 10px;
  right: 10px;
  display: inline-block;
}

.search-icon svg {
  fill: #d4566b;
  width: 20px;
  height: 20px;
}

nav {
  margin: 15px 0 5px;
  display: none;
}

@media (min-width: 768px) {
  nav {
    margin: 15px 0 0 0;
    border-top: 1px solid rgba(255,255,255,0.1);
    display: block;
  }
}

.nav-pills>li+li {
    margin-left: 0;
}

.nav-pills>li>a {
  color: white;
  border-top: 1px solid transparent;
  border-radius: 0;
  text-transform: uppercase;
  letter-spacing: 0.15em;
  font-weight: 300;
  padding: 10px 10px;
  font-size: 11px;
  color: white;
  font-family: 'Lato', sans-serif;
  margin-top: -1px;
}

@media (min-width: 768px) {
  .nav-pills>li>a {
    padding: 10px 20px;
    font-size: 14px;
  }
}

.nav-pills>li.active>a, .nav-pills>li.active>a:focus, .nav-pills>li.active>a:hover,
.nav-pills>li.active, .nav-pills>li:hover, .breadcrumb>li+li:hover:before,
.nav>li>a:focus, .nav>li>a:hover {
  color: #d4566b;
  background-color: transparent;
  border-top: 1px solid #d4566b;
  font-weight: 600;
}

.nav .open>a, .nav .open>a:focus, .nav .open>a:hover {
  background-color: transparent;
  border-top: 1px solid #d4566b;
}

.dropdown-menu {
  background-color: rgba(25,17,18,1);
  border-radius: 0;
  border: transparent;
}

.dropdown-menu > li> a {
  border-bottom: 1px solid #371c19;
  color: #fff;
  font-family: 'Lato', sans-serif;
  padding: 10px 20px;
}

.dropdown-menu > li> a:hover {
  background-color: transparent;
  color: #d4566b;
}
/* Everything but the jumbotron gets side spacing for mobile first views */
.footer {
  font-size: 16px;
  font-family: 'Lato', sans-serif;
  padding: 20px 0;
  margin: 40px 0 0;
  font-weight: 300;
  background-color: white;
}

.footer p {
  margin: 0;
}

/* Custom page header */
.header {
  padding: 15px 0 15px;
/*  position: absolute;*/
  width: 100%;
  background: rgb(25,17,18); /* Old browsers */
  background: -moz-linear-gradient(-45deg,  rgba(25,17,18,1) 0%, rgba(55,28,25,1) 100%); /* FF3.6-15 */
  background: -webkit-linear-gradient(-45deg,  rgba(25,17,18,1) 0%,rgba(55,28,25,1) 100%); /* Chrome10-25,Safari5.1-6 */
  background: linear-gradient(135deg,  rgba(25,17,18,1) 0%,rgba(55,28,25,1) 100%); /* W3C, IE10+, FF16+, Chrome26+, Opera12+, Safari7+ */
  filter: progid:DXImageTransform.Microsoft.gradient( startColorstr='#191112', endColorstr='#371c19',GradientType=1 ); /* IE6-9 fallback on horizontal gradient */
  z-index: 10;
}
/* Make the masthead heading the same height as the navigation */
.header h3 {
  margin-top: 0;
  margin-bottom: 0;
  line-height: 40px;
}

/* Custom page footer */
.footer {
  padding-top: 19px;
  color: #777;
}

.container {
  width: auto;
  padding-left: 20px;
  padding-right: 20px;
}

/* Customize container */
@media (min-width: 768px) {
  .container {
    max-width: 1400px;
    padding-left: 40px;
    padding-right: 40px;
  }
}
.container-narrow > hr {
  margin: 30px 0;
}

/* Main marketing message and sign up button */
.jumbotron {
  text-align: center;
  border-bottom: 1px solid #e5e5e5;
}
.jumbotron .btn {
  padding: 14px 24px;
  font-size: 21px;
}

/* Supporting marketing content */
.marketing {
  margin: 40px 0;
}
.marketing p + h4 {
  margin-top: 28px;
}

/* Article title and hero image */
.hero {
  background-size: cover;
  background-position: center;
  padding: 200px 0 30px 0;
  position: relative;
  margin: 0 0 30px;
}

@media screen and (min-width: 768px) {

  .hero {
    padding: 400px 0 60px 0;
    margin: 0 0 40px;
  }

}



.hero-gradient-mask {
  position: absolute;
  width: 100%;
  height: 100%;
  bottom: 0;
  background: -moz-linear-gradient(top,  rgba(0,0,0,0) 0%, rgba(0,0,0,0.01) 1%, rgba(0,0,0,1) 100%); /* FF3.6-15 */
  background: -webkit-linear-gradient(top,  rgba(0,0,0,0) 0%,rgba(0,0,0,0.01) 1%,rgba(0,0,0,1) 100%); /* Chrome10-25,Safari5.1-6 */
  background: linear-gradient(to bottom,  rgba(0,0,0,0) 0%,rgba(0,0,0,0.01) 1%,rgba(0,0,0,1) 100%); /* W3C, IE10+, FF16+, Chrome26+, Opera12+, Safari7+ */
  filter: progid:DXImageTransform.Microsoft.gradient( startColorstr='#00000000', endColorstr='#000000',GradientType=0 ); /* IE6-9 */
}

/* Logo */
.logo, .logo:visited, .logo:focus {
  display: inline-block;
  padding: 0;
  color: white;
  font-size: 30px;
  font-weight: 300;
  margin: 0 0 0;
}


.logo:hover {
  color: #d4566b;
  text-decoration: none;
}


blockquote {
  border-left: 5px solid #d4566b;
  margin: 0 0 50px;
}

blockquote p {
  font-size: 30px;
  margin: 0 0 10px;
}

cite {
  font-family: 'Lato', sans-serif;
  text-transform: uppercase;
  color: #888;
  font-size: 12px;
  font-style: normal;
  letter-spacing: 0.15em;
}

/* Responsive: Portrait tablets and up */
@media screen and (min-width: 768px) {
  /* Remove the padding we set earlier */
  .header,
  .marketing,
  .footer {
    padding-right: 0;
    padding-left: 0;
  }
  /* Remove the bottom border on the jumbotron for visual effect */
  .jumbotron {
    border-bottom: 0;
  }
}

/* Responsive: Portrait tablets and up */
@media screen and (min-width: 1024px) {

}

/* Menu dropdown hack */
li.has-submenu a.allow-toggle {
  float: left;
  padding-right: 0;
}
.caret-custom {
    float: right;
    display: inline-block!important;
    padding: 10px 10px 15px 5px!important;
}
.caret-custom:after {
    content: "▼"!important;
}

/* Edd styling */
.site-title {
  border-bottom: 1px #eee solid;
}
.site-title h1 {
  font-family: 'Alegreya', serif;
  font-size: 1.5em;
  margin-top: 10px;
}

.navbar-form {
  border: 1px solid #ddd;
  padding: 0;
  border-radius: 5px;
  margin-right: 0px;
}
.navbar-form .form-group .form-control {
  border: none;
  box-shadow: none!important;
  font-family: 'Lato', sans-serif;
}
.navbar-right button.btn.btn-default {
  margin-left: -10px;
  border: none;
  border-left: 1px solid #ddd;
  border-radius: 0;
}
.navbar-default {
  background-color: transparent;
  border-color: transparent;
}
.navbar-nav a {
  font-size: 14px;
}
.navbar-nav a span {
  font-size: 10px;
}

.navbar.navbar-default.navbar-custom {
  border-bottom: 1px #eee solid;
}

.nav-pills> li:first-of-type > a {
  padding-left: 0;
}

.breadcrumb {
  background-color: transparent;
  font-family: 'Lato', sans-serif;
  font-size: 14px;
}
.breadcrumb>li+li:before {
  content: "\00BB";
}

/* Mobile nav */
.navbar-toggle .icon-bar {
  background-color: #fff;
<<<<<<< HEAD
}

/* Location list page */
.location-list-item {
  text-align: center;
  margin-bottom: 30px;
}
.location-list-title {
  line-height: 270px;
  height: 270px;
  background-color: #eb7400;
}
.location-list-title img {
  background-color: rgba(233,228,221,1);
  height: 270px;
  left: 0;
  position: absolute;
  top: 0;
  width: 100%;
}
.location-list-title:hover img {
  opacity: 0.3;
}
.location-list-title span.title {
  color: white;
  display: inline-block;
  font-weight: 300;
  position: relative;
  text-shadow: 0px 0px 30px rgba(0, 0, 0, 1);
}
.location-list-title:hover span.title {
  text-shadow: none;
}
.location-list-item address {
  font-weight: 300;
  font-family: 'Lato', sans-serif;
  font-size: 1.4em;
  padding: 10px 40px;
}

/* Location detail page */
.template-location-page .intro {
  margin-bottom: 0;
}
.location-opening h3 {
  margin-top: 0;
}
span.day {
  font-weight: bold;
  font-family: 'Lato', sans-serif;
}
time.location-time {
  display: block;
}

.map-container {
  height: 550px;
}

.location-address {
  background-color: rgba(233,228,221,1);
  padding: 10px 30px;
  margin-bottom: -200px;
  position: relative;
  z-index: 1;
}

/* No gutters */
.row.no-gutters {
  margin-right: 0;
  margin-left: 0;
}
.row.no-gutters > [class^="col-"],
.row.no-gutters > [class*=" col-"] {
  padding-right: 0;
  padding-left: 0;
=======
>>>>>>> 413c3fec
}<|MERGE_RESOLUTION|>--- conflicted
+++ resolved
@@ -503,7 +503,6 @@
 /* Mobile nav */
 .navbar-toggle .icon-bar {
   background-color: #fff;
-<<<<<<< HEAD
 }
 
 /* Location list page */
@@ -580,6 +579,4 @@
 .row.no-gutters > [class*=" col-"] {
   padding-right: 0;
   padding-left: 0;
-=======
->>>>>>> 413c3fec
-}+}
