--- conflicted
+++ resolved
@@ -66,9 +66,18 @@
                 </button>
             </form>
             </div>
-<<<<<<< HEAD
         </div>
     </div>
+
+    {% if messages %}
+    <div>
+        <ul class="messages">
+            {% for message in messages %}
+            <li{% if message.tags %} class="{{ message.tags }}"{% endif %}>{{ message }}</li>
+            {% endfor %}
+        </ul>
+    </div>
+    {% endif %}
 
     <div class="container">
         <div class="row">
@@ -89,32 +98,6 @@
                     {% breadcrumbs %}
                 {# breadcrumbs is defined in base/templatetags/navigation_tags.py #}
                 {% endblock %}
-=======
-
-            <!-- Collect the nav links, forms, and other content for toggling -->
-            <div class="collapse navbar-collapse" id="bs-example-navbar-collapse-1">
-                <ul class="nav navbar-nav navbar-right">
-                    <li>
-                        {% block search_box %}
-                            {% include "search/search_box.html" only %}
-                        {% endblock %}
-                    </li>
-                    <li>
-                        <a href="index.html">Home</a>
-                    </li>
-                    <li>
-                        <a href="about.html">About</a>
-                    </li>
-                    <li>
-                        <a href="post.html">Sample Post</a>
-                    </li>
-                    <li>
-                        <a href="contact.html">Contact</a>
-                    </li>
-
-
-                </ul>
->>>>>>> cd4ab68f
             </div>
         </div>
     </div>
@@ -129,36 +112,7 @@
                 </div>
             </div>
         </div>
-<<<<<<< HEAD
     </content>
-=======
-    </header>
-
-
-    {% block main_navigation %}
-    {% get_site_root as site_root %}
-    {% top_menu parent=site_root calling_page=self %}
-    {# main_menu is defined in base/templatetags/navigation_tags.py #}
-    {% endblock %}
-
-    {% block breadcrumbs %}
-    {% breadcrumbs %}
-    {# breadcrumbs is defined in base/templatetags/navigation_tags.py #}
-    {% endblock %}
-
-    {% if messages %}
-    <div>
-        <ul class="messages">
-            {% for message in messages %}
-            <li{% if message.tags %} class="{{ message.tags }}"{% endif %}>{{ message }}</li>
-            {% endfor %}
-        </ul>
-    </div>
-    {% endif %}
-
-    {% block content %}
-    {% endblock %}
->>>>>>> cd4ab68f
 
     <hr>
 
@@ -193,11 +147,7 @@
                             </a>
                         </li>
                     </ul>
-<<<<<<< HEAD
-                    <p class="copyright text-center text-muted">Copyright &copy; Your Website 2016</p>
-=======
-                    <p class="copyright text-muted">{% get_footer_text %}</p>
->>>>>>> cd4ab68f
+                    <p class="copyright text-center text-muted">{% get_footer_text %}</p>
                 </div>
             </div>
         </div>
