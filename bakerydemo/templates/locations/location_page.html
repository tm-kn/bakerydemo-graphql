{% extends "base.html" %}
{% load wagtailimages_tags navigation_tags %}

{% block head-extra %}
  <style>
      /* Needed for Google map embed */
      #map {
        height: 100%;
      }
  </style>
{% endblock head-extra %}


{% block content-header %}
{# @TODO This is identical to the header within blog_page.html. We should create an include #}
{% image self.image fill-1920x600 as hero_img %}
<div class="container-fluid hero" style="background-image:url('{{ hero_img.url }}')">
<div class="hero-gradient-mask"></div>
    <div class="container">
        <div class="row">
            <div class="col-md-7">
                <h1>{{ page.title }}</h1>
                <p class="stand-first">{{ page.subtitle }}</p>
            </div>
        </div>
    </div>
</div>
{% endblock content-header %}

{% block content-body %}
<div class="container">
    <div class="row">
        <div class="col-md-7">
          <div class="row">
            {% if page.introduction %}
                <div class="intro col-md-7"><p>{{ page.introduction }}</p></div>
            {% endif %}
            
            {% if page.opening_hours %}
                <div class="col-md-4 col-md-offset-1 location-opening">
                <h3>Opening hours</h3>
                {% for hours in page.opening_hours %}
                  <time itemprop="openingHours" datetime="{{ hours }}" class="location-time">
                    <span class="day">{{ hours.day }}</span>:   
                    <span class="hours">
                      {% if hours.closed == True %}
                        Closed
                        {% else %}
                        {% if hours.opening_time %}
                          {{ hours.opening_time }}
                        {% endif %} - 
                        {% if hours.closing_time %}
                          {{ hours.closing_time }}
                        {% endif %}
                      {% endif %}
                      </span></time>
                {% endfor %}
                </div>
            {% endif %}
          </div>
        </div>
    </div>
</div>
<div class="container-flex">
  <div class="row">
    <div class="col-md-2 col-md-offset-5 location-address">
      <h3>Address</h3>
        <address>{{ page.address|linebreaks }}</address>
    </div>
    {# @TODO align address to opening hours? #}
  </div>

  <div class="map-container">
    <div id="map" class="maps embed-container"></div>
  </div>
</div>

<<<<<<< HEAD
    {% if page.is_open %}
      Open Now!
    {% else %}
      Closed
    {% endif %}

    {% for hours in page.operating_hours %}
        <li>{{ hours }}</li>
    {% endfor %}
=======
<div class="container">
  <div class="row">
    <div class="col-md-7 location-body">
      {{ page.body }}
    </div>
  </div>
</div>
>>>>>>> 91a000a0

    <script>
      var map;
      function initMap() {
        map = new google.maps.Map(document.getElementById('map'), {
          center: {
              lat: {{lat}},
              lng: {{long}}
          },
          zoom: 15,
          scrollwheel:  false
        });
        var marker = new google.maps.Marker({
          position: {
              lat: {{lat}},
              lng: {{long}}
          },
          map: map,
          title: '{{page.title}}'
        });
      }
    </script>
    <script src="https://maps.googleapis.com/maps/api/js?key=AIzaSyD31CT9P9KxvNUJOwDq2kcFEIG8ADgaFgw&callback=initMap" async defer></script>

{% endblock content-body %}<|MERGE_RESOLUTION|>--- conflicted
+++ resolved
@@ -35,20 +35,20 @@
             {% if page.introduction %}
                 <div class="intro col-md-7"><p>{{ page.introduction }}</p></div>
             {% endif %}
-            
+
             {% if page.opening_hours %}
                 <div class="col-md-4 col-md-offset-1 location-opening">
                 <h3>Opening hours</h3>
                 {% for hours in page.opening_hours %}
                   <time itemprop="openingHours" datetime="{{ hours }}" class="location-time">
-                    <span class="day">{{ hours.day }}</span>:   
+                    <span class="day">{{ hours.day }}</span>:
                     <span class="hours">
                       {% if hours.closed == True %}
                         Closed
                         {% else %}
                         {% if hours.opening_time %}
                           {{ hours.opening_time }}
-                        {% endif %} - 
+                        {% endif %} -
                         {% if hours.closing_time %}
                           {{ hours.closing_time }}
                         {% endif %}
@@ -75,17 +75,16 @@
   </div>
 </div>
 
-<<<<<<< HEAD
     {% if page.is_open %}
       Open Now!
     {% else %}
-      Closed
+      Currently Closed
     {% endif %}
 
     {% for hours in page.operating_hours %}
         <li>{{ hours }}</li>
     {% endfor %}
-=======
+
 <div class="container">
   <div class="row">
     <div class="col-md-7 location-body">
@@ -93,7 +92,6 @@
     </div>
   </div>
 </div>
->>>>>>> 91a000a0
 
     <script>
       var map;
