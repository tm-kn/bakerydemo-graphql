--- conflicted
+++ resolved
@@ -10,17 +10,7 @@
     </style>
 {% endblock head-extra %}
 
-<<<<<<< HEAD
 {% block content %}
-    <h1>{{ page.title }}</h1>
-    <figure>
-      {% image self.image fill-600x600 %}
-    </figure>
-
-    <p>{{ page.address|linebreaks }}</p>
-=======
-
-{% block content-header %}
 {# @TODO This is identical to the header within blog_page.html. We should create an include #}
 {% image self.image fill-1920x600 as hero_img %}
 <div class="container-fluid hero" style="background-image:url('{{ hero_img.url }}')">
@@ -40,9 +30,7 @@
         </div>
     </div>
 </div>
-{% endblock content-header %}
 
-{% block content-body %}
 <div class="container">
     <div class="row">
         <div class="col-md-7">
@@ -85,7 +73,6 @@
   </div>
 
   <div class="map-container">
->>>>>>> 68180bf3
     <div id="map" class="maps embed-container"></div>
   </div>
 </div>
