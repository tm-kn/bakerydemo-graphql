{% extends "base.html" %}
<<<<<<< HEAD
{% load wagtailcore_tags navigation_tags wagtailimages_tags %}

{% block content-header %}
<div class="container">
    <div class="row">
        <div class="col-md-12">
            <h1>{{ page.title }}</h1>
        </div>
    </div>
</div>
{% endblock content-header %}

{% block content-body %}
<div class="container">
    <div class="row no-gutters">
        {% for location in locations %}
            <div class="col-md-6 location-list-item">
                <a href="{% pageurl location %}">
                <h1 class="location-list-title">
                
        
                    {% image location.image fill-660x270-c75 as image %}
                    <img src="{{ image.url }}" width="{{ image.width }}" height="{{ image.height }}" alt="{{ image.alt }}" class="" />
                    
                    <span class="title">{{ location.title }}</span>
                
                </h1></a>
                    <address>{{ location.address }}</address>
                    <a href="https://google.com/maps/?q={{ location.lat_long }}" class="btn">Map</a>
            </div>
        {% endfor %}
    </div>
</div>
=======
{% load wagtailcore_tags %}
{% load wagtailimages_tags %}

{% block content-header %}
    {% include "base/include/header.html" %}
{% endblock content-header %}

{% block content-body %}
    {{ page.introduction }}

    {% for location in locations %}
        <div>
            <a href="{% pageurl location %}">{{ location.title }}</a>
            {% image location.image width-150 %}
        </div>
    {% endfor %}
>>>>>>> 413c3fec
{% endblock content-body %}<|MERGE_RESOLUTION|>--- conflicted
+++ resolved
@@ -1,5 +1,4 @@
 {% extends "base.html" %}
-<<<<<<< HEAD
 {% load wagtailcore_tags navigation_tags wagtailimages_tags %}
 
 {% block content-header %}
@@ -7,6 +6,7 @@
     <div class="row">
         <div class="col-md-12">
             <h1>{{ page.title }}</h1>
+            <p>{{ page.introduction }}</p>
         </div>
     </div>
 </div>
@@ -33,22 +33,4 @@
         {% endfor %}
     </div>
 </div>
-=======
-{% load wagtailcore_tags %}
-{% load wagtailimages_tags %}
-
-{% block content-header %}
-    {% include "base/include/header.html" %}
-{% endblock content-header %}
-
-{% block content-body %}
-    {{ page.introduction }}
-
-    {% for location in locations %}
-        <div>
-            <a href="{% pageurl location %}">{{ location.title }}</a>
-            {% image location.image width-150 %}
-        </div>
-    {% endfor %}
->>>>>>> 413c3fec
 {% endblock content-body %}